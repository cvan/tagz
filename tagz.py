--- conflicted
+++ resolved
@@ -109,18 +109,12 @@
     return stderr or stdout
 
 
-<<<<<<< HEAD
-def git_create_tag(path, tag):
-    # Create new tag.
-    git(path, 'tag -a %s -m "tag for %s"' % (tag, tag))
-=======
 def git_create_tag(path, tag, annotated):
     # Create new tag. Assumes tag has no spaces.
     if annotated:
         git(path, 'tag -a %s -m tag for %s' % (tag, tag), 4)
     else:
         git(path, 'tag %s' % tag)
->>>>>>> 1f0b7d59
 
     # Push tag.
     git(path, 'push --tags')
